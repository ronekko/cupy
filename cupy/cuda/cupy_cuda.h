--- conflicted
+++ resolved
@@ -396,34 +396,24 @@
     return CUBLAS_STATUS_SUCCESS;
 }
 
-<<<<<<< HEAD
+cublasStatus_t cublasCdotu(...) {
+    return CUBLAS_STATUS_SUCCESS;
+}
+
+cublasStatus_t cublasCdotc(...) {
+    return CUBLAS_STATUS_SUCCESS;
+}
+
+cublasStatus_t cublasZdotc(...) {
+    return CUBLAS_STATUS_SUCCESS;
+}
+
+cublasStatus_t cublasZdotu(...) {
+    return CUBLAS_STATUS_SUCCESS;
+}
+
 cublasStatus_t cublasSnrm2(...) {
     return CUBLAS_STATUS_SUCCESS;
-=======
-int cublasCdotu(Handle handle, int n, cuComplex* x, int incx,
-               cuComplex* y, int incy, cuComplex* result) {
-    return 0;
-}
-
-int cublasCdotc(Handle handle, int n, cuComplex* x, int incx,
-               cuComplex* y, int incy, cuComplex* result) {
-    return 0;
-}
-
-int cublasZdotc(Handle handle, int n, cuDoubleComplex* x, int incx,
-               cuDoubleComplex* y, int incy, cuDoubleComplex* result) {
-    return 0;
-}
-
-int cublasZdotu(Handle handle, int n, cuDoubleComplex* x, int incx,
-               cuDoubleComplex* y, int incy, cuDoubleComplex* result) {
-    return 0;
-}
-
-int cublasSnrm2(Handle handle, int n, float* x, int incx,
-                float* result) {
-    return 0;
->>>>>>> 2cc55c21
 }
 
 cublasStatus_t cublasSscal(...) {
@@ -440,29 +430,17 @@
     return CUBLAS_STATUS_SUCCESS;
 }
 
-<<<<<<< HEAD
+
+cublasStatus_t cublasCgemv(...) {
+    return CUBLAS_STATUS_SUCCESS;
+}
+
+cublasStatus_t cublasZgemv(...) {
+    return CUBLAS_STATUS_SUCCESS;
+}
+
 cublasStatus_t cublasSger(...) {
     return CUBLAS_STATUS_SUCCESS;
-=======
-int cublasCgemv(
-        Handle handle, Operation trans, int m, int n, cuComplex* alpha,
-        cuComplex* A, int lda, cuComplex* x, int incx, cuComplex* beta,
-        cuComplex* y, int incy) {
-    return 0;
-}
-
-int cublasZgemv(
-        Handle handle, Operation trans, int m, int n, cuDoubleComplex* alpha,
-        cuDoubleComplex* A, int lda, cuDoubleComplex* x, int incx,
-        cuDoubleComplex* beta, cuDoubleComplex* y, int incy) {
-    return 0;
-}
-
-int cublasSger(
-        Handle handle, int m, int n, float* alpha, float* x, int incx,
-        float* y, int incy, float* A, int lda) {
-    return 0;
->>>>>>> 2cc55c21
 }
 
 cublasStatus_t cublasDger(...) {
@@ -502,7 +480,15 @@
     return CUBLAS_STATUS_SUCCESS;
 }
 
-<<<<<<< HEAD
+
+cublasStatus_t cublasCgemm(...) {
+    return CUBLAS_STATUS_SUCCESS;
+}
+
+cublasStatus_t cublasZgemm(...) {
+    return CUBLAS_STATUS_SUCCESS;
+}
+
 cublasStatus_t cublasSgemmBatched(...) {
     return CUBLAS_STATUS_SUCCESS;
 }
@@ -511,67 +497,16 @@
     return CUBLAS_STATUS_SUCCESS;
 }
 
+cublasStatus_t cublasCgemmBatched(...) {
+    return CUBLAS_STATUS_SUCCESS;
+}
+
+cublasStatus_t cublasZgemmBatched(...) {
+    return CUBLAS_STATUS_SUCCESS;
+}
+
 cublasStatus_t cublasSgemmEx(...) {
     return CUBLAS_STATUS_SUCCESS;
-=======
-int cublasCgemm(
-        Handle handle, Operation transa, Operation transb, int m,
-        int n, int k, cuComplex* alpha, cuComplex* A, int lda, cuComplex* B,
-        int ldb, cuComplex* beta, cuComplex* C, int ldc) {
-    return 0;
-}
-
-int cublasZgemm(
-        Handle handle, Operation transa, Operation transb, int m,
-        int n, int k, cuDoubleComplex* alpha, cuDoubleComplex* A, int lda,
-        cuDoubleComplex* B, int ldb, cuDoubleComplex* beta,
-        cuDoubleComplex* C,
-        int ldc) {
-    return 0;
-}
-
-int cublasSgemmBatched(
-        Handle handle, Operation transa, Operation transb, int m,
-        int n, int k, const float* alpha, const float** Aarray,
-        int lda, const float** Barray, int ldb, const float* beta,
-        float** Carray, int ldc, int batchCount) {
-    return 0;
-}
-
-int cublasDgemmBatched(
-        Handle handle, Operation transa, Operation transb, int m,
-        int n, int k, const double* alpha, const double** Aarray,
-        int lda, const double** Barray, int ldb, const double* beta,
-        double** Carray, int ldc, int batchCount) {
-    return 0;
-}
-
-int cublasCgemmBatched(
-    Handle handle, Operation transa, Operation transb, int m,
-    int n, int k, const cuComplex* alpha, const cuComplex** Aarray,
-    int lda, const cuComplex** Barray, int ldb, const cuComplex* beta,
-    cuComplex** Carray, int ldc, int batchCount) {
-    return 0;
-}
-
-int cublasZgemmBatched(
-    Handle handle, Operation transa, Operation transb, int m,
-    int n, int k, const cuDoubleComplex* alpha,
-    const cuDoubleComplex** Aarray, int lda,
-    const cuDoubleComplex** Barray, int ldb,
-    const cuDoubleComplex* beta, cuDoubleComplex** Carray, int ldc,
-    int batchCount) {
-    return 0;
-}
-
-int cublasSgemmEx(
-        cublasHandle_t handle, cublasOperation_t transa,
-        cublasOperation_t transb, int m, int n, int k,
-        const float *alpha, const void *A, cudaDataType Atype,
-        int lda, const void *B, cudaDataType Btype, int ldb,
-        const float *beta, void *C, cudaDataType Ctype, int ldc) {
-    return 0;
->>>>>>> 2cc55c21
 }
 
 
