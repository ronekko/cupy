--- conflicted
+++ resolved
@@ -41,28 +41,10 @@
 
 
 def _move_inputs(prob, input_length, xp):
-<<<<<<< HEAD
-    concatenated = xp.rollaxis(xp.dstack(prob), 2)
-    rotate = (numpy.swapaxes((xp.arange(concatenated.shape[0]
-                                        * concatenated.shape[1])
-                              % concatenated.shape[0]).reshape(
-                                  (concatenated.shape[1],
-                                   concatenated.shape[0])),
-                             1, 0)
-              + input_length[None, :]) % concatenated.shape[0]
-    index = concatenated.shape[2]\
-        * (rotate * concatenated.shape[1]
-           + xp.arange(0, concatenated.shape[1])[None, :])[:, :, None]\
-        + xp.arange(concatenated.shape[2])[None, None, :]
-    result = [xp.squeeze(a).reshape(prob[0].shape)
-              for a in xp.vsplit(xp.take(concatenated, index), len(prob))]
-    return result
-=======
     seq, batch, ch = prob.shape
     rotate = (xp.arange(seq)[:, None] + input_length) % seq
     index = rotate * batch + xp.arange(batch)
     return xp.take(prob.reshape(seq * batch, ch), index, axis=0)
->>>>>>> 7355f5a6
 
 
 class ConnectionistTemporalClassification(function.Function):
@@ -304,19 +286,10 @@
 
     if input_length is None:
         xp = cuda.get_array_module(x[0].data)
-<<<<<<< HEAD
-        input_length = chainer.Variable(xp.full((len(x[0].data),),
-                                                len(x),
-                                                dtype=int))
-        label_length = chainer.Variable(xp.full((len(t.data),),
-                                                len(t.data[0]),
-                                                dtype=int))
-=======
         input_length = chainer.Variable(
-            xp.full((len(x[0].data),), len(x[0].data[0]), dtype=numpy.int32))
+            xp.full((len(x[0].data),), len(x), dtype=numpy.int32))
         label_length = chainer.Variable(
             xp.full((len(t.data),), len(t.data[0]), dtype=numpy.int32))
->>>>>>> 7355f5a6
 
     # Batch size check.
     assert len(x[0].data) == len(t.data)
